--- conflicted
+++ resolved
@@ -1,14 +1,5 @@
-<<<<<<< HEAD
-include(libBoo.pri)
-include(test/test.pri)
-=======
 CONFIG -= Qt
 CONFIG += app c++11
 
-HEADERS += \
-    include/IContext.hpp \
-    include/CGLXContext.hpp
-
-SOURCES += \
-    src/CGLXContext.cpp
->>>>>>> 61081128
+include(libBoo.pri)
+include(test/test.pri)
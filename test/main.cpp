#include <stdio.h>
<<<<<<< HEAD
#include <iostream>
#include <boo.hpp>
#if _WIN32
#define _WIN32_LEAN_AND_MEAN 1
#include <windows.h>
#include <initguid.h>
#include <Usbiodef.h>
#else
#include <unistd.h>
#endif
=======
#include <boo/boo.hpp>
>>>>>>> 2c2991d4

namespace boo
{

class DolphinSmashAdapterCallback : public IDolphinSmashAdapterCallback
{
    void controllerConnected(unsigned idx, EDolphinControllerType)
    {
        printf("CONTROLLER %u CONNECTED\n", idx);
    }
    void controllerDisconnected(unsigned idx, EDolphinControllerType)
    {
        printf("CONTROLLER %u DISCONNECTED\n", idx);
    }
    void controllerUpdate(unsigned idx, EDolphinControllerType,
                          const DolphinControllerState& state)
    {
        printf("CONTROLLER %u UPDATE %d %d\n", idx, state.m_leftStick[0], state.m_leftStick[1]);
        printf("                     %d %d\n", state.m_rightStick[0], state.m_rightStick[1]);
    }
};

class CDualshockControllerCallback : public IDualshockControllerCallback
{
    void controllerDisconnected()
    {
        printf("CONTROLLER DISCONNECTED\n");
    }
    void controllerUpdate(const SDualshockControllerState& state)
    {
        static time_t timeTotal;
        static time_t lastTime = 0;
        timeTotal = time(NULL);
        time_t timeDif = timeTotal - lastTime;
        /*
        if (timeDif >= .15)
        {
            uint8_t led = ctrl->getLED();
            led *= 2;
            if (led > 0x10)
                led = 2;
            ctrl->setRawLED(led);
            lastTime = timeTotal;
        }
        */
        if (state.m_psButtonState)
        {
            if (timeDif >= 1) // wait 30 seconds before issuing another rumble event
            {
                std::cout << "RUMBLE" << std::endl;
                ctrl->startRumble(DS3_MOTOR_LEFT);
                ctrl->startRumble(DS3_MOTOR_RIGHT, 100);
                lastTime = timeTotal;
            }
        }
        /*
        else
            ctrl->stopRumble(DS3_MOTOR_RIGHT | DS3_MOTOR_LEFT);*/

        printf("CONTROLLER UPDATE %d %d\n", state.m_leftStick[0], state.m_leftStick[1]);
        printf("                  %d %d\n", state.m_rightStick[0], state.m_rightStick[1]);
        printf("                  %f %f %f\n", state.accPitch, state.accYaw, state.gyroZ);
    }
};

class TestDeviceFinder : public DeviceFinder
{
<<<<<<< HEAD
    CDolphinSmashAdapter* smashAdapter = NULL;
    CDualshockController* ds3 = nullptr;
    CDolphinSmashAdapterCallback m_cb;
    CDualshockControllerCallback m_ds3CB;
public:
    CTestDeviceFinder()
        : CDeviceFinder({"CDolphinSmashAdapter",
                        "CDualshockController"})
=======
    DolphinSmashAdapter* smashAdapter = NULL;
    DolphinSmashAdapterCallback m_cb;
public:
    TestDeviceFinder()
    : DeviceFinder({typeid(DolphinSmashAdapter)})
>>>>>>> 2c2991d4
    {}
    void deviceConnected(DeviceToken& tok)
    {
<<<<<<< HEAD
        smashAdapter = dynamic_cast<CDolphinSmashAdapter*>(tok.openAndGetDevice());
        if (smashAdapter)
        {
            smashAdapter->setCallback(&m_cb);
            smashAdapter->startRumble(0);
            return;
        }
        ds3 = dynamic_cast<CDualshockController*>(tok.openAndGetDevice());
        if (ds3)
        {
            ds3->setCallback(&m_ds3CB);
            ds3->setLED(DS3_LED_1);
        }
=======
        smashAdapter = dynamic_cast<DolphinSmashAdapter*>(tok.openAndGetDevice());
        smashAdapter->setCallback(&m_cb);
        smashAdapter->startRumble(0);
>>>>>>> 2c2991d4
    }
    void deviceDisconnected(DeviceToken&, DeviceBase* device)
    {
        if (smashAdapter == device)
        {
            delete smashAdapter;
            smashAdapter = NULL;
        }
        if (ds3 == device)
        {
            delete ds3;
            ds3 = nullptr;
        }
    }
};


struct CTestWindowCallback : IWindowCallback
{

<<<<<<< HEAD
LRESULT CALLBACK WindowProc(
        _In_ HWND   hwnd,
        _In_ UINT   uMsg,
        _In_ WPARAM wParam,
        _In_ LPARAM lParam
        )
{
    switch (uMsg)
    {
        case WM_CREATE:
            /* Register hotplug notification with windows */
            RegisterDeviceNotificationA(hwnd, (LPVOID)&HOTPLUG_CONF, DEVICE_NOTIFY_WINDOW_HANDLE);
            return 0;

        case WM_DEVICECHANGE:
            return boo::CDeviceFinder::winDevChangedHandler(wParam, lParam);

        default:
            return DefWindowProc(hwnd, uMsg, wParam, lParam);
    }
}

int APIENTRY wWinMain(
        _In_ HINSTANCE hInstance,
        _In_ HINSTANCE,
        _In_ LPTSTR,
        _In_ int
        )
{
    AllocConsole();
    freopen("CONOUT$", "w", stdout);
=======
    void mouseDown(const SWindowCoord& coord, EMouseButton button, EModifierKey mods)
    {
        fprintf(stderr, "Mouse Down %d (%f,%f)\n", button, coord.norm[0], coord.norm[1]);
    }
    void mouseUp(const SWindowCoord& coord, EMouseButton button, EModifierKey mods)
    {
        fprintf(stderr, "Mouse Up %d (%f,%f)\n", button, coord.norm[0], coord.norm[1]);
    }
    void mouseMove(const SWindowCoord& coord)
    {
        //fprintf(stderr, "Mouse Move (%f,%f)\n", coord.norm[0], coord.norm[1]);
    }
    void scroll(const SWindowCoord& coord, const SScrollDelta& scroll)
    {
        fprintf(stderr, "Mouse Scroll (%f,%f) (%f,%f)\n", coord.norm[0], coord.norm[1], scroll.delta[0], scroll.delta[1]);
    }
>>>>>>> 2c2991d4

    void touchDown(const STouchCoord& coord, uintptr_t tid)
    {
        //fprintf(stderr, "Touch Down %16lX (%f,%f)\n", tid, coord.coord[0], coord.coord[1]);
    }
    void touchUp(const STouchCoord& coord, uintptr_t tid)
    {
        //fprintf(stderr, "Touch Up %16lX (%f,%f)\n", tid, coord.coord[0], coord.coord[1]);
    }
    void touchMove(const STouchCoord& coord, uintptr_t tid)
    {
        //fprintf(stderr, "Touch Move %16lX (%f,%f)\n", tid, coord.coord[0], coord.coord[1]);
    }

    void charKeyDown(unsigned long charCode, EModifierKey mods, bool isRepeat)
    {

    }
    void charKeyUp(unsigned long charCode, EModifierKey mods)
    {

    }
    void specialKeyDown(ESpecialKey key, EModifierKey mods, bool isRepeat)
    {

    }
    void specialKeyUp(ESpecialKey key, EModifierKey mods)
    {

    }
    void modKeyDown(EModifierKey mod, bool isRepeat)
    {

    }
    void modKeyUp(EModifierKey mod)
    {

    }

};

    
struct TestApplicationCallback : IApplicationCallback
{
    IWindow* mainWindow = NULL;
    boo::TestDeviceFinder devFinder;
    CTestWindowCallback windowCallback;
    void appLaunched(IApplication* app)
    {
        mainWindow = app->newWindow("YAY!");
        mainWindow->setCallback(&windowCallback);
        mainWindow->showWindow();
        devFinder.startScanning();
    }
    void appQuitting(IApplication*)
    {
        delete mainWindow;
    }
    void appFilesOpen(IApplication*, const std::vector<std::string>& paths)
    {
        fprintf(stderr, "OPENING: ");
        for (const std::string& path : paths)
            fprintf(stderr, "%s ", path.c_str());
        fprintf(stderr, "\n");
    }
};

<<<<<<< HEAD
    while(1)
    {
    }
    //delete ctx;
    return 0;
=======
>>>>>>> 2c2991d4
}

int main(int argc, const char** argv)
{
    boo::TestApplicationCallback appCb;
    std::unique_ptr<boo::IApplication> app =
            ApplicationBootstrap(boo::IApplication::PLAT_AUTO,
                                 appCb, "rwk", "RWK", argc, argv);
    app->run();
    printf("IM DYING!!\n");
    return 0;
}
<|MERGE_RESOLUTION|>--- conflicted
+++ resolved
@@ -1,18 +1,5 @@
 #include <stdio.h>
-<<<<<<< HEAD
-#include <iostream>
-#include <boo.hpp>
-#if _WIN32
-#define _WIN32_LEAN_AND_MEAN 1
-#include <windows.h>
-#include <initguid.h>
-#include <Usbiodef.h>
-#else
-#include <unistd.h>
-#endif
-=======
 #include <boo/boo.hpp>
->>>>>>> 2c2991d4
 
 namespace boo
 {
@@ -35,13 +22,13 @@
     }
 };
 
-class CDualshockControllerCallback : public IDualshockControllerCallback
+class DualshockPadCallback : public IDualshockControllerCallback
 {
     void controllerDisconnected()
     {
         printf("CONTROLLER DISCONNECTED\n");
     }
-    void controllerUpdate(const SDualshockControllerState& state)
+    void controllerUpdate(const DualshockControllerState& state)
     {
         static time_t timeTotal;
         static time_t lastTime = 0;
@@ -62,7 +49,6 @@
         {
             if (timeDif >= 1) // wait 30 seconds before issuing another rumble event
             {
-                std::cout << "RUMBLE" << std::endl;
                 ctrl->startRumble(DS3_MOTOR_LEFT);
                 ctrl->startRumble(DS3_MOTOR_RIGHT, 100);
                 lastTime = timeTotal;
@@ -80,44 +66,30 @@
 
 class TestDeviceFinder : public DeviceFinder
 {
-<<<<<<< HEAD
-    CDolphinSmashAdapter* smashAdapter = NULL;
-    CDualshockController* ds3 = nullptr;
-    CDolphinSmashAdapterCallback m_cb;
-    CDualshockControllerCallback m_ds3CB;
-public:
-    CTestDeviceFinder()
-        : CDeviceFinder({"CDolphinSmashAdapter",
-                        "CDualshockController"})
-=======
+
     DolphinSmashAdapter* smashAdapter = NULL;
+    DualshockPad* ds3 = nullptr;
     DolphinSmashAdapterCallback m_cb;
+    DualshockPadCallback m_ds3CB;
 public:
     TestDeviceFinder()
     : DeviceFinder({typeid(DolphinSmashAdapter)})
->>>>>>> 2c2991d4
     {}
     void deviceConnected(DeviceToken& tok)
     {
-<<<<<<< HEAD
-        smashAdapter = dynamic_cast<CDolphinSmashAdapter*>(tok.openAndGetDevice());
+        smashAdapter = dynamic_cast<DolphinSmashAdapter*>(tok.openAndGetDevice());
         if (smashAdapter)
         {
             smashAdapter->setCallback(&m_cb);
             smashAdapter->startRumble(0);
             return;
         }
-        ds3 = dynamic_cast<CDualshockController*>(tok.openAndGetDevice());
+        ds3 = dynamic_cast<DualshockPad*>(tok.openAndGetDevice());
         if (ds3)
         {
             ds3->setCallback(&m_ds3CB);
             ds3->setLED(DS3_LED_1);
         }
-=======
-        smashAdapter = dynamic_cast<DolphinSmashAdapter*>(tok.openAndGetDevice());
-        smashAdapter->setCallback(&m_cb);
-        smashAdapter->startRumble(0);
->>>>>>> 2c2991d4
     }
     void deviceDisconnected(DeviceToken&, DeviceBase* device)
     {
@@ -137,40 +109,6 @@
 
 struct CTestWindowCallback : IWindowCallback
 {
-
-<<<<<<< HEAD
-LRESULT CALLBACK WindowProc(
-        _In_ HWND   hwnd,
-        _In_ UINT   uMsg,
-        _In_ WPARAM wParam,
-        _In_ LPARAM lParam
-        )
-{
-    switch (uMsg)
-    {
-        case WM_CREATE:
-            /* Register hotplug notification with windows */
-            RegisterDeviceNotificationA(hwnd, (LPVOID)&HOTPLUG_CONF, DEVICE_NOTIFY_WINDOW_HANDLE);
-            return 0;
-
-        case WM_DEVICECHANGE:
-            return boo::CDeviceFinder::winDevChangedHandler(wParam, lParam);
-
-        default:
-            return DefWindowProc(hwnd, uMsg, wParam, lParam);
-    }
-}
-
-int APIENTRY wWinMain(
-        _In_ HINSTANCE hInstance,
-        _In_ HINSTANCE,
-        _In_ LPTSTR,
-        _In_ int
-        )
-{
-    AllocConsole();
-    freopen("CONOUT$", "w", stdout);
-=======
     void mouseDown(const SWindowCoord& coord, EMouseButton button, EModifierKey mods)
     {
         fprintf(stderr, "Mouse Down %d (%f,%f)\n", button, coord.norm[0], coord.norm[1]);
@@ -187,7 +125,6 @@
     {
         fprintf(stderr, "Mouse Scroll (%f,%f) (%f,%f)\n", coord.norm[0], coord.norm[1], scroll.delta[0], scroll.delta[1]);
     }
->>>>>>> 2c2991d4
 
     void touchDown(const STouchCoord& coord, uintptr_t tid)
     {
@@ -255,14 +192,6 @@
     }
 };
 
-<<<<<<< HEAD
-    while(1)
-    {
-    }
-    //delete ctx;
-    return 0;
-=======
->>>>>>> 2c2991d4
 }
 
 int main(int argc, const char** argv)

--- conflicted
+++ resolved
@@ -2012,37 +2012,6 @@
     ObjToken<ITexture> texs[] = {{}, m_gammaLUT.get()};
     m_gammaBinding = ctx.newShaderDataBinding(m_gammaShader, m_gammaVBO.get(), {}, {},
                                               0, nullptr, nullptr, 2, texs, nullptr, nullptr);
-
-<<<<<<< HEAD
-=======
-    Vert flipverts[4] = {{{-1.f, 1.f, 0.f, 1.f}, {0.f, 1.f, 0.f, 0.f}},
-      {{1.f, 1.f, 0.f, 1.f}, {1.f, 1.f, 0.f, 0.f}},
-      {{-1.f, -1.f, 0.f, 1.f}, {0.f, 0.f, 0.f, 0.f}},
-      {{1.f, -1.f, 0.f, 1.f}, {1.f, 0.f, 0.f, 0.f}}};
-    m_cubeFlipVBO = ctx.newStaticBuffer(BufferUse::Vertex, flipverts, 32, 4);
-
-    {
-      fragmentMetal = MetalDataFactory::CompileMetal(CubeFlipFS, PipelineStage::Fragment);
-      fragmentShader = ctx.newShaderStage(fragmentMetal, PipelineStage::Fragment);
-
-      MTLRenderPipelineDescriptor* desc = [MTLRenderPipelineDescriptor new];
-      desc.vertexFunction = vertexShader.cast<MetalShaderStage>()->shader();
-      desc.fragmentFunction = fragmentShader.cast<MetalShaderStage>()->shader();
-      MetalVertexFormat cVtxFmt(vfmtInfo.elementCount, vfmtInfo.elements);
-      desc.vertexDescriptor = cVtxFmt.m_vdesc;
-      desc.sampleCount = 1;
-      for (NSUInteger i = 0; i < 6; ++i)
-        desc.colorAttachments[i].pixelFormat = m_ctx->m_pixelFormat;
-      desc.inputPrimitiveTopology = MTLPrimitiveTopologyClassTriangle;
-      NSError* err = nullptr;
-      m_cubeFlipShader = [m_ctx->m_dev newRenderPipelineStateWithDescriptor:desc error:&err];
-      if (err) {
-        Log.report(logvisor::Fatal, fmt("error making shader pipeline: {}"),
-                   [[err localizedDescription] UTF8String]);
-      }
-    }
-
->>>>>>> bebc4072
     return true;
   } BooTrace);
 }
